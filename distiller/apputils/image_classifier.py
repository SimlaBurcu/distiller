#
# Copyright (c) 2019 Intel Corporation
#
# Licensed under the Apache License, Version 2.0 (the "License");
# you may not use this file except in compliance with the License.
# You may obtain a copy of the License at
#
#      http://www.apache.org/licenses/LICENSE-2.0
#
# Unless required by applicable law or agreed to in writing, software
# distributed under the License is distributed on an "AS IS" BASIS,
# WITHOUT WARRANTIES OR CONDITIONS OF ANY KIND, either express or implied.
# See the License for the specific language governing permissions and
# limitations under the License.
#

import copy
import math
import time
import os
import logging
from collections import OrderedDict
import numpy as np
import torch
import torch.nn as nn
import torch.nn.parallel
import torch.backends.cudnn as cudnn
import torch.optim
import torch.utils.data
import torchnet.meter as tnt
import parser
from functools import partial
import argparse
import distiller
import distiller.apputils as apputils
from distiller.data_loggers import *
import distiller.quantization as quantization
import distiller.models as models
from distiller.models import create_model
from distiller.utils import float_range_argparse_checker as float_range

# Logger handle
msglogger = logging.getLogger()


class ClassifierCompressor(object):
    """Base class for applications that want to compress image classifiers.

    This class performs boiler-plate code used in image-classifiers compression:
        - Command-line arguments handling
        - Logger configuration
        - Data loading
        - Checkpoint handling
        - Classifier training, verification and testing
    """
    def __init__(self, args, script_dir):
        self.args = copy.deepcopy(args)
        self._infer_implicit_args(self.args)
        self.logdir = _init_logger(self.args, script_dir)
        _config_determinism(self.args)
        _config_compute_device(self.args)
        
        # Create a couple of logging backends.  TensorBoardLogger writes log files in a format
        # that can be read by Google's Tensor Board.  PythonLogger writes to the Python logger.
        if not self.logdir:
            self.pylogger = self.tflogger = NullLogger()
        else:
            self.tflogger = TensorBoardLogger(msglogger.logdir)
            self.pylogger = PythonLogger(msglogger)
        (self.model, self.compression_scheduler, self.optimizer, 
             self.start_epoch, self.ending_epoch) = _init_learner(self.args)

        # Define loss function (criterion)
        self.criterion = nn.CrossEntropyLoss().to(self.args.device)
        self.train_loader, self.val_loader, self.test_loader = (None, None, None)
        self.activations_collectors = create_activation_stats_collectors(
            self.model, *self.args.activation_stats)
        self.performance_tracker = apputils.SparsityAccuracyTracker(self.args.num_best_scores)
    
    def load_datasets(self):
        """Load the datasets"""
        if not all((self.train_loader, self.val_loader, self.test_loader)):
            self.train_loader, self.val_loader, self.test_loader = load_data(self.args)
        return self.data_loaders

    @property
    def data_loaders(self):
        return self.train_loader, self.val_loader, self.test_loader

    @staticmethod
    def _infer_implicit_args(args):
        # Infer the dataset from the model name
        if not hasattr(args, 'dataset'):
            args.dataset = distiller.apputils.classification_dataset_str_from_arch(args.arch)
        if not hasattr(args, "num_classes"):
            args.num_classes = distiller.apputils.classification_num_classes(args.dataset)
        return args

    @staticmethod
    def mock_args():
        """Generate a Namespace based on default arguments"""
        return ClassifierCompressor._infer_implicit_args(
            init_classifier_compression_arg_parser().parse_args(['fictive_required_arg',]))

    @classmethod
    def mock_classifier(cls):
        return cls(cls.mock_args(), '')

    def train_one_epoch(self, epoch, verbose=True):
        """Train for one epoch"""
        self.load_datasets()

        with collectors_context(self.activations_collectors["train"]) as collectors:
            top1, top5, loss = train(self.train_loader, self.model, self.criterion, self.optimizer, 
                                     epoch, self.compression_scheduler, 
                                     loggers=[self.tflogger, self.pylogger], args=self.args)
            if verbose:
                distiller.log_weights_sparsity(self.model, epoch, [self.tflogger, self.pylogger])
            distiller.log_activation_statistics(epoch, "train", loggers=[self.tflogger],
                                                collector=collectors["sparsity"])
            if self.args.masks_sparsity:
                msglogger.info(distiller.masks_sparsity_tbl_summary(self.model, 
                                                                    self.compression_scheduler))
        return top1, top5, loss

    def train_validate_with_scheduling(self, epoch, validate=True, verbose=True):
        if self.compression_scheduler:
            self.compression_scheduler.on_epoch_begin(epoch,
                                                      dummy_input=distiller.get_dummy_input(
                                                          input_shape=self.model.input_shape),
                                                      optimizer=self.optimizer)

        top1, top5, loss = self.train_one_epoch(epoch, verbose)
        if validate:
            top1, top5, loss = self.validate_one_epoch(epoch, verbose)

        if self.compression_scheduler:
            self.compression_scheduler.on_epoch_end(epoch, self.optimizer, 
                                                    metrics={'min': loss, 'max': top1})
        return top1, top5, loss

    def validate_one_epoch(self, epoch, verbose=True):
        """Evaluate on validation set"""
        self.load_datasets()
        with collectors_context(self.activations_collectors["valid"]) as collectors:
            top1, top5, vloss = validate(self.val_loader, self.model, self.criterion, 
                                         [self.pylogger], self.args, epoch)
            distiller.log_activation_statistics(epoch, "valid", loggers=[self.tflogger],
                                                collector=collectors["sparsity"])
            save_collectors_data(collectors, msglogger.logdir)

        if verbose:
            stats = ('Performance/Validation/',
            OrderedDict([('Loss', vloss),
                         ('Top1', top1),
                         ('Top5', top5)]))
            distiller.log_training_progress(stats, None, epoch, steps_completed=0,
                                            total_steps=1, log_freq=1, loggers=[self.tflogger])
        return top1, top5, vloss

    def _finalize_epoch(self, epoch, top1, top5):
        # Update the list of top scores achieved so far, and save the checkpoint
        self.performance_tracker.step(self.model, epoch, top1=top1, top5=top5)
        _log_best_scores(self.performance_tracker, msglogger)
        best_score = self.performance_tracker.best_scores()[0]
        is_best = epoch == best_score.epoch
        checkpoint_extras = {'current_top1': top1,
                             'best_top1': best_score.top1,
                             'best_epoch': best_score.epoch}
        if msglogger.logdir:
            apputils.save_checkpoint(epoch, self.args.arch, self.model, optimizer=self.optimizer,
                                     scheduler=self.compression_scheduler, extras=checkpoint_extras,
                                     is_best=is_best, name=self.args.name, dir=msglogger.logdir)

    def run_training_loop(self):
        """Run the main training loop with compression.

        For each epoch:
            train_one_epoch
            validate_one_epoch
            finalize_epoch
        """
        if self.start_epoch >= self.ending_epoch:
            msglogger.error(
                'epoch count is too low, starting epoch is {} but total epochs set to {}'.format(
                self.start_epoch, self.ending_epoch))
            raise ValueError('Epochs parameter is too low. Nothing to do.')

        # Load the datasets lazily
        self.load_datasets()

        self.performance_tracker.reset()
        for epoch in range(self.start_epoch, self.ending_epoch):
            msglogger.info('\n')
            top1, top5, loss = self.train_validate_with_scheduling(epoch)
            self._finalize_epoch(epoch, top1, top5)
        return self.performance_tracker.perf_scores_history

    def validate(self, epoch=-1):
        self.load_datasets()
        return validate(self.val_loader, self.model, self.criterion,
                        [self.tflogger, self.pylogger], self.args, epoch)

    def test(self):
        self.load_datasets()
        return test(self.test_loader, self.model, self.criterion,
                    self.pylogger, self.activations_collectors, args=self.args)


def init_classifier_compression_arg_parser(include_ptq_lapq_args=False):
    '''Common classifier-compression application command-line arguments.
    '''
    SUMMARY_CHOICES = ['sparsity', 'compute', 'model', 'modules', 'png', 'png_w_params']

    parser = argparse.ArgumentParser(description='Distiller image classification model compression')
    parser.add_argument('data', metavar='DATASET_DIR', help='path to dataset')
    parser.add_argument('--arch', '-a', metavar='ARCH', default='resnet18', type=lambda s: s.lower(),
                        choices=models.ALL_MODEL_NAMES,
                        help='model architecture: ' +
                        ' | '.join(models.ALL_MODEL_NAMES) +
                        ' (default: resnet18)')
    parser.add_argument('-j', '--workers', default=4, type=int, metavar='N',
                        help='number of data loading workers (default: 4)')
    parser.add_argument('--epochs', type=int, metavar='N', default=90,
                        help='number of total epochs to run (default: 90')
    parser.add_argument('-b', '--batch-size', default=256, type=int,
                        metavar='N', help='mini-batch size (default: 256)')

    optimizer_args = parser.add_argument_group('Optimizer arguments')
    optimizer_args.add_argument('--lr', '--learning-rate', default=0.1,
                    type=float, metavar='LR', help='initial learning rate')
    optimizer_args.add_argument('--momentum', default=0.9, type=float,
                    metavar='M', help='momentum')
    optimizer_args.add_argument('--weight-decay', '--wd', default=1e-4, type=float,
                    metavar='W', help='weight decay (default: 1e-4)')

    parser.add_argument('--print-freq', '-p', default=10, type=int,
                        metavar='N', help='print frequency (default: 10)')
    parser.add_argument('--verbose', '-v', action='store_true', help='Emit debug log messages')

    load_checkpoint_group = parser.add_argument_group('Resuming arguments')
    load_checkpoint_group_exc = load_checkpoint_group.add_mutually_exclusive_group()
    # TODO(barrh): args.deprecated_resume is deprecated since v0.3.1
    load_checkpoint_group_exc.add_argument('--resume', dest='deprecated_resume', default='', type=str,
                        metavar='PATH', help=argparse.SUPPRESS)
    load_checkpoint_group_exc.add_argument('--resume-from', dest='resumed_checkpoint_path', default='',
                        type=str, metavar='PATH',
                        help='path to latest checkpoint. Use to resume paused training session.')
    load_checkpoint_group_exc.add_argument('--exp-load-weights-from', dest='load_model_path',
                        default='', type=str, metavar='PATH',
                        help='path to checkpoint to load weights from (excluding other fields) (experimental)')
    load_checkpoint_group.add_argument('--pretrained', dest='pretrained', action='store_true',
                        help='use pre-trained model')
    load_checkpoint_group.add_argument('--reset-optimizer', action='store_true',
                        help='Flag to override optimizer if resumed from checkpoint. This will reset epochs count.')

    parser.add_argument('-e', '--evaluate', dest='evaluate', action='store_true',
                        help='evaluate model on test set')
    parser.add_argument('--activation-stats', '--act-stats', nargs='+', metavar='PHASE', default=list(),
                        help='collect activation statistics on phases: train, valid, and/or test'
                        ' (WARNING: this slows down training)')
    parser.add_argument('--activation-histograms', '--act-hist',
                        type=float_range(exc_min=True),
                        metavar='PORTION_OF_TEST_SET',
                        help='Run the model in evaluation mode on the specified portion of the test dataset and '
                             'generate activation histograms. NOTE: This slows down evaluation significantly')
    parser.add_argument('--masks-sparsity', dest='masks_sparsity', action='store_true', default=False,
                        help='print masks sparsity table at end of each epoch')
    parser.add_argument('--param-hist', dest='log_params_histograms', action='store_true', default=False,
                        help='log the parameter tensors histograms to file '
                             '(WARNING: this can use significant disk space)')
    parser.add_argument('--summary', type=lambda s: s.lower(), choices=SUMMARY_CHOICES, action='append',
                        help='print a summary of the model, and exit - options: | '.join(SUMMARY_CHOICES))
    parser.add_argument('--export-onnx', action='store', nargs='?', type=str, const='model.onnx', default=None,
                        help='export model to ONNX format')
    parser.add_argument('--compress', dest='compress', type=str, nargs='?', action='store',
                        help='configuration file for pruning the model (default is to use hard-coded schedule)')
    parser.add_argument('--sense', dest='sensitivity', choices=['element', 'filter', 'channel'],
                        type=lambda s: s.lower(), help='test the sensitivity of layers to pruning')
    parser.add_argument('--sense-range', dest='sensitivity_range', type=float, nargs=3, default=[0.0, 0.95, 0.05],
                        help='an optional parameter for sensitivity testing '
                             'providing the range of sparsities to test.\n'
                             'This is equivalent to creating sensitivities = np.arange(start, stop, step)')
    parser.add_argument('--deterministic', '--det', action='store_true',
                        help='Ensure deterministic execution for re-producible results.')
    parser.add_argument('--seed', type=int, default=None,
                        help='seed the PRNG for CPU, CUDA, numpy, and Python')
    parser.add_argument('--gpus', metavar='DEV_ID', default=None,
                        help='Comma-separated list of GPU device IDs to be used '
                             '(default is to use all available devices)')
    parser.add_argument('--cpu', action='store_true', default=False,
                        help='Use CPU only. \n'
                        'Flag not set => uses GPUs according to the --gpus flag value.'
                        'Flag set => overrides the --gpus flag')
    parser.add_argument('--name', '-n', metavar='NAME', default=None, help='Experiment name')
    parser.add_argument('--out-dir', '-o', dest='output_dir', default='logs', help='Path to dump logs and checkpoints')
    parser.add_argument('--validation-split', '--valid-size', '--vs', dest='validation_split',
                        type=float_range(exc_max=True), default=0.1,
                        help='Portion of training dataset to set aside for validation')
    parser.add_argument('--effective-train-size', '--etrs', type=float_range(exc_min=True), default=1.,
                        help='Portion of training dataset to be used in each epoch. '
                             'NOTE: If --validation-split is set, then the value of this argument is applied '
                             'AFTER the train-validation split according to that argument')
    parser.add_argument('--effective-valid-size', '--evs', type=float_range(exc_min=True), default=1.,
                        help='Portion of validation dataset to be used in each epoch. '
                             'NOTE: If --validation-split is set, then the value of this argument is applied '
                             'AFTER the train-validation split according to that argument')
    parser.add_argument('--effective-test-size', '--etes', type=float_range(exc_min=True), default=1.,
                        help='Portion of test dataset to be used in each epoch')
    parser.add_argument('--confusion', dest='display_confusion', default=False, action='store_true',
                        help='Display the confusion matrix')
    parser.add_argument('--num-best-scores', dest='num_best_scores', default=1, type=int,
                        help='number of best scores to track and report (default: 1)')
    parser.add_argument('--load-serialized', dest='load_serialized', action='store_true', default=False,
                        help='Load a model without DataParallel wrapping it')
    parser.add_argument('--thinnify', dest='thinnify', action='store_true', default=False,
                        help='physically remove zero-filters and create a smaller model')
    distiller.quantization.add_post_train_quant_args(parser, add_lapq_args=include_ptq_lapq_args)
    return parser


def _init_logger(args, script_dir):
    global msglogger
    if script_dir is None or not hasattr(args, "output_dir") or args.output_dir is None:
        msglogger.logdir = None
        return None
    if not os.path.exists(args.output_dir):
        os.makedirs(args.output_dir)
    msglogger = apputils.config_pylogger(os.path.join(script_dir, 'logging.conf'),
                                         args.name, args.output_dir, args.verbose)

    # Log various details about the execution environment.  It is sometimes useful
    # to refer to past experiment executions and this information may be useful.
    apputils.log_execution_env_state(
        filter(None, [args.compress, args.qe_stats_file]),  # remove both None and empty strings
        msglogger.logdir)
    msglogger.debug("Distiller: %s", distiller.__version__)
    return msglogger.logdir


def _config_determinism(args):
    if args.evaluate:
        args.deterministic = True
    
    # Configure some seed (in case we want to reproduce this experiment session)
    if args.seed is None:
        if args.deterministic:
            args.seed = 0
        else:
            args.seed = np.random.randint(1, 100000)

    if args.deterministic:
        distiller.set_deterministic(args.seed) # For experiment reproducability
    else:
        distiller.set_seed(args.seed)
        # Turn on CUDNN benchmark mode for best performance. This is usually "safe" for image
        # classification models, as the input sizes don't change during the run
        # See here: https://discuss.pytorch.org/t/what-does-torch-backends-cudnn-benchmark-do/5936/3
        cudnn.benchmark = True
    msglogger.info("Random seed: %d", args.seed)


def _config_compute_device(args):
    if args.cpu or not torch.cuda.is_available():
        # Set GPU index to -1 if using CPU
        args.device = 'cpu'
        args.gpus = -1
    else:
        args.device = 'cuda'
        if args.gpus is not None:
            try:
                args.gpus = [int(s) for s in args.gpus.split(',')]
            except ValueError:
                raise ValueError('ERROR: Argument --gpus must be a comma-separated list of integers only')
            available_gpus = torch.cuda.device_count()
            for dev_id in args.gpus:
                if dev_id >= available_gpus:
                    raise ValueError('ERROR: GPU device ID {0} requested, but only {1} devices available'
                                     .format(dev_id, available_gpus))
            # Set default device in case the first one on the list != 0
            torch.cuda.set_device(args.gpus[0])


def _init_learner(args):
    # Create the model
    model = create_model(args.pretrained, args.dataset, args.arch,
                         parallel=not args.load_serialized, device_ids=args.gpus)
    compression_scheduler = None

    # TODO(barrh): args.deprecated_resume is deprecated since v0.3.1
    if args.deprecated_resume:
        msglogger.warning('The "--resume" flag is deprecated. Please use "--resume-from=YOUR_PATH" instead.')
        if not args.reset_optimizer:
            msglogger.warning('If you wish to also reset the optimizer, call with: --reset-optimizer')
            args.reset_optimizer = True
        args.resumed_checkpoint_path = args.deprecated_resume

    optimizer = None
    start_epoch = 0

    def default_optimizer(model, args):
        return torch.optim.SGD(model.parameters(),
            lr=args.lr, momentum=args.momentum, weight_decay=args.weight_decay)

    if args.compress:
        optimizer = default_optimizer(model, args)
        # The main use-case for this sample application is CNN compression. Compression
        # requires a compression schedule configuration file in YAML.
        compression_scheduler = distiller.file_config(model, optimizer, args.compress, compression_scheduler,
            (start_epoch-1) if args.resumed_checkpoint_path else None)
        # Model is re-transferred to GPU in case parameters were added (e.g. PACTQuantizer)
        model.to(args.device)
    else:
        compression_scheduler = distiller.CompressionScheduler(model)

    if args.resumed_checkpoint_path:
        model, compression_scheduler, optimizer, start_epoch = apputils.load_checkpoint(
            model, args.resumed_checkpoint_path, model_device=args.device, compression_scheduler=compression_scheduler)
        if compression_scheduler.quantization_policy is not None:
            compression_scheduler.quantization_policy.quantizer.update_optimizer(optimizer)
    elif args.load_model_path:
        model = apputils.load_lean_checkpoint(model, args.load_model_path, model_device=args.device)
    if args.reset_optimizer:
        start_epoch = 0
        if optimizer is not None:
            optimizer = None
            msglogger.info('\nreset_optimizer flag set: Overriding resumed optimizer and resetting epoch count to 0')

<<<<<<< HEAD
    if optimizer is None:
        optimizer = default_optimizer(model, args)
=======
    if optimizer is None and not args.evaluate:
        optimizer = torch.optim.SGD(model.parameters(), lr=args.lr,
                                    momentum=args.momentum, weight_decay=args.weight_decay)
>>>>>>> 8c5b287c
        msglogger.debug('Optimizer Type: %s', type(optimizer))
        msglogger.debug('Optimizer Args: %s', optimizer.defaults)

    return model, compression_scheduler, optimizer, start_epoch, args.epochs


def create_activation_stats_collectors(model, *phases):
    """Create objects that collect activation statistics.

    This is a utility function that creates two collectors:
    1. Fine-grade sparsity levels of the activations
    2. L1-magnitude of each of the activation channels

    Args:
        model - the model on which we want to collect statistics
        phases - the statistics collection phases: train, valid, and/or test

    WARNING! Enabling activation statsitics collection will significantly slow down training!
    """
    class missingdict(dict):
        """This is a little trick to prevent KeyError"""
        def __missing__(self, key):
            return None  # note, does *not* set self[key] - we don't want defaultdict's behavior

    genCollectors = lambda: missingdict({
        "sparsity_ofm":      SummaryActivationStatsCollector(model, "sparsity_ofm",
            lambda t: 100 * distiller.utils.sparsity(t)),
        "l1_channels":   SummaryActivationStatsCollector(model, "l1_channels",
                                                         distiller.utils.activation_channels_l1),
        "apoz_channels": SummaryActivationStatsCollector(model, "apoz_channels",
                                                         distiller.utils.activation_channels_apoz),
        "mean_channels": SummaryActivationStatsCollector(model, "mean_channels",
                                                         distiller.utils.activation_channels_means),
        "records":       RecordsActivationStatsCollector(model, classes=[torch.nn.Conv2d])
    })

    return {k: (genCollectors() if k in phases else missingdict())
            for k in ('train', 'valid', 'test')}


def save_collectors_data(collectors, directory):
    """Utility function that saves all activation statistics to disk.

    File type and format of contents are collector-specific.
    """
    for name, collector in collectors.items():
        msglogger.info('Saving data for collector {}...'.format(name))
        file_path = collector.save(os.path.join(directory, name))
        msglogger.info("Saved to {}".format(file_path))


def load_data(args, fixed_subset=False, sequential=False, load_train=True, load_val=True, load_test=True):
    test_only = not load_train and not load_val

    train_loader, val_loader, test_loader, _ = apputils.load_data(args.dataset, args.arch,
                              os.path.expanduser(args.data), args.batch_size,
                              args.workers, args.validation_split, args.deterministic,
                              args.effective_train_size, args.effective_valid_size, args.effective_test_size,
                              fixed_subset, sequential, test_only)
    if test_only:
        msglogger.info('Dataset sizes:\n\ttest=%d', len(test_loader.sampler))
    else:
        msglogger.info('Dataset sizes:\n\ttraining=%d\n\tvalidation=%d\n\ttest=%d',
                       len(train_loader.sampler), len(val_loader.sampler), len(test_loader.sampler))

    loaders = (train_loader, val_loader, test_loader)
    flags = (load_train, load_val, load_test)
    loaders = [loaders[i] for i, flag in enumerate(flags) if flag]
    
    if len(loaders) == 1:
        # Unpack the list for convenience
        loaders = loaders[0]
    return loaders


def early_exit_mode(args):
    return hasattr(args, 'earlyexit_lossweights') and args.earlyexit_lossweights


def train(train_loader, model, criterion, optimizer, epoch,
          compression_scheduler, loggers, args):
    """Training-with-compression loop for one epoch.
    
    For each training step in epoch:
        compression_scheduler.on_minibatch_begin(epoch)
        output = model(input)
        loss = criterion(output, target)
        compression_scheduler.before_backward_pass(epoch)
        loss.backward()
        compression_scheduler.before_parameter_optimization(epoch)
        optimizer.step()
        compression_scheduler.on_minibatch_end(epoch)
    """
    def _log_training_progress():
        # Log some statistics
        errs = OrderedDict()
        if not early_exit_mode(args):
            errs['Top1'] = classerr.value(1)
            errs['Top5'] = classerr.value(5)
        else:
            # For Early Exit case, the Top1 and Top5 stats are computed for each exit.
            for exitnum in range(args.num_exits):
                errs['Top1_exit' + str(exitnum)] = args.exiterrors[exitnum].value(1)
                errs['Top5_exit' + str(exitnum)] = args.exiterrors[exitnum].value(5)

        stats_dict = OrderedDict()
        for loss_name, meter in losses.items():
            stats_dict[loss_name] = meter.mean
        stats_dict.update(errs)
        stats_dict['LR'] = optimizer.param_groups[0]['lr']
        stats_dict['Time'] = batch_time.mean
        stats = ('Performance/Training/', stats_dict)

        params = model.named_parameters() if args.log_params_histograms else None
        distiller.log_training_progress(stats,
                                        params,
                                        epoch, steps_completed,
                                        steps_per_epoch, args.print_freq,
                                        loggers)

    OVERALL_LOSS_KEY = 'Overall Loss'
    OBJECTIVE_LOSS_KEY = 'Objective Loss'

    losses = OrderedDict([(OVERALL_LOSS_KEY, tnt.AverageValueMeter()),
                          (OBJECTIVE_LOSS_KEY, tnt.AverageValueMeter())])

    classerr = tnt.ClassErrorMeter(accuracy=True, topk=(1, 5))
    batch_time = tnt.AverageValueMeter()
    data_time = tnt.AverageValueMeter()

    # For Early Exit, we define statistics for each exit, so
    # `exiterrors` is analogous to `classerr` in the non-Early Exit case
    if early_exit_mode(args):
        args.exiterrors = []
        for exitnum in range(args.num_exits):
            args.exiterrors.append(tnt.ClassErrorMeter(accuracy=True, topk=(1, 5)))

    total_samples = len(train_loader.sampler)
    batch_size = train_loader.batch_size
    steps_per_epoch = math.ceil(total_samples / batch_size)
    msglogger.info('Training epoch: %d samples (%d per mini-batch)', total_samples, batch_size)

    # Switch to train mode
    model.train()
    acc_stats = []
    end = time.time()
    for train_step, (inputs, target) in enumerate(train_loader):
        # Measure data loading time
        data_time.add(time.time() - end)
        inputs, target = inputs.to(args.device), target.to(args.device)

        # Execute the forward phase, compute the output and measure loss
        if compression_scheduler:
            compression_scheduler.on_minibatch_begin(epoch, train_step, steps_per_epoch, optimizer)

        if not hasattr(args, 'kd_policy') or args.kd_policy is None:
            output = model(inputs)
        else:
            output = args.kd_policy.forward(inputs)

        if not early_exit_mode(args):
            # Handle loss calculation for inception models separately due to auxiliary outputs
            # if user turned off auxiliary classifiers by hand, then loss should be calculated normally,
            # so, we have this check to ensure we only call this function when output is a tuple
            if models.is_inception(args.arch) and isinstance(output, tuple):
                loss = inception_training_loss(output, target, criterion, args)
            else:
                loss = criterion(output, target)
            # Measure accuracy
            # For inception models, we only consider accuracy of main classifier
            if isinstance(output, tuple):
                classerr.add(output[0].detach(), target)
            else:
                classerr.add(output.detach(), target)
            acc_stats.append([classerr.value(1), classerr.value(5)])
        else:
            # Measure accuracy and record loss
            classerr.add(output[args.num_exits-1].detach(), target) # add the last exit (original exit)
            loss = earlyexit_loss(output, target, criterion, args)
        # Record loss
        losses[OBJECTIVE_LOSS_KEY].add(loss.item())

        if compression_scheduler:
            # Before running the backward phase, we allow the scheduler to modify the loss
            # (e.g. add regularization loss)
            agg_loss = compression_scheduler.before_backward_pass(epoch, train_step, steps_per_epoch, loss,
                                                                  optimizer=optimizer, return_loss_components=True)
            loss = agg_loss.overall_loss
            losses[OVERALL_LOSS_KEY].add(loss.item())

            for lc in agg_loss.loss_components:
                if lc.name not in losses:
                    losses[lc.name] = tnt.AverageValueMeter()
                losses[lc.name].add(lc.value.item())
        else:
            losses[OVERALL_LOSS_KEY].add(loss.item())

        # Compute the gradient and do SGD step
        optimizer.zero_grad()
        loss.backward()
        if compression_scheduler:
            compression_scheduler.before_parameter_optimization(epoch, train_step, steps_per_epoch, optimizer)
        optimizer.step()
        if compression_scheduler:
            compression_scheduler.on_minibatch_end(epoch, train_step, steps_per_epoch, optimizer)

        # measure elapsed time
        batch_time.add(time.time() - end)
        steps_completed = (train_step+1)

        if steps_completed % args.print_freq == 0:
            _log_training_progress()

        end = time.time()
    #return acc_stats
    # NOTE: this breaks previous behavior, which returned a history of (top1, top5) values
    return classerr.value(1), classerr.value(5), losses[OVERALL_LOSS_KEY]


def validate(val_loader, model, criterion, loggers, args, epoch=-1):
    """Model validation"""
    if epoch > -1:
        msglogger.info('--- validate (epoch=%d)-----------', epoch)
    else:
        msglogger.info('--- validate ---------------------')
    return _validate(val_loader, model, criterion, loggers, args, epoch)


def test(test_loader, model, criterion, loggers=None, activations_collectors=None, args=None):
    """Model Test"""
    msglogger.info('--- test ---------------------')
    if args is None:
        args = ClassifierCompressor.mock_args()
    if activations_collectors is None:
        activations_collectors = create_activation_stats_collectors(model, None)

    with collectors_context(activations_collectors["test"]) as collectors:
        top1, top5, lossses = _validate(test_loader, model, criterion, loggers, args)
        distiller.log_activation_statistics(-1, "test", loggers, collector=collectors['sparsity'])
        save_collectors_data(collectors, msglogger.logdir)
    return top1, top5, lossses


# Temporary patch until we refactor early-exit handling
def _is_earlyexit(args):
    return hasattr(args, 'earlyexit_thresholds') and args.earlyexit_thresholds


def _validate(data_loader, model, criterion, loggers, args, epoch=-1):
    def _log_validation_progress():
        if not _is_earlyexit(args):
            stats_dict = OrderedDict([('Loss', losses['objective_loss'].mean),
                                      ('Top1', classerr.value(1)),
                                      ('Top5', classerr.value(5))])
        else:
            stats_dict = OrderedDict()
            for exitnum in range(args.num_exits):
                la_string = 'LossAvg' + str(exitnum)
                stats_dict[la_string] = args.losses_exits[exitnum].mean
                # Because of the nature of ClassErrorMeter, if an exit is never taken during the batch,
                # then accessing the value(k) will cause a divide by zero. So we'll build the OrderedDict
                # accordingly and we will not print for an exit error when that exit is never taken.
                if args.exit_taken[exitnum]:
                    t1 = 'Top1_exit' + str(exitnum)
                    t5 = 'Top5_exit' + str(exitnum)
                    stats_dict[t1] = args.exiterrors[exitnum].value(1)
                    stats_dict[t5] = args.exiterrors[exitnum].value(5)
        stats = ('Performance/Validation/', stats_dict)
        distiller.log_training_progress(stats, None, epoch, steps_completed,
                                        total_steps, args.print_freq, loggers)

    """Execute the validation/test loop."""
    losses = {'objective_loss': tnt.AverageValueMeter()}
    classerr = tnt.ClassErrorMeter(accuracy=True, topk=(1, 5))

    if _is_earlyexit(args):
        # for Early Exit, we have a list of errors and losses for each of the exits.
        args.exiterrors = []
        args.losses_exits = []
        for exitnum in range(args.num_exits):
            args.exiterrors.append(tnt.ClassErrorMeter(accuracy=True, topk=(1, 5)))
            args.losses_exits.append(tnt.AverageValueMeter())
        args.exit_taken = [0] * args.num_exits

    batch_time = tnt.AverageValueMeter()
    total_samples = len(data_loader.sampler)
    batch_size = data_loader.batch_size
    if args.display_confusion:
        confusion = tnt.ConfusionMeter(args.num_classes)
    total_steps = total_samples / batch_size
    msglogger.info('%d samples (%d per mini-batch)', total_samples, batch_size)

    # Switch to evaluation mode
    model.eval()

    end = time.time()
    with torch.no_grad():
        for validation_step, (inputs, target) in enumerate(data_loader):
            inputs, target = inputs.to(args.device), target.to(args.device)
            # compute output from model
            output = model(inputs)

            if not _is_earlyexit(args):
                # compute loss
                loss = criterion(output, target)
                # measure accuracy and record loss
                losses['objective_loss'].add(loss.item())
                classerr.add(output.detach(), target)
                if args.display_confusion:
                    confusion.add(output.detach(), target)
            else:
                earlyexit_validate_loss(output, target, criterion, args)

            # measure elapsed time
            batch_time.add(time.time() - end)
            end = time.time()

            steps_completed = (validation_step+1)
            if steps_completed % args.print_freq == 0:
                _log_validation_progress()

    if not _is_earlyexit(args):
        msglogger.info('==> Top1: %.3f    Top5: %.3f    Loss: %.3f\n',
                       classerr.value()[0], classerr.value()[1], losses['objective_loss'].mean)

        if args.display_confusion:
            msglogger.info('==> Confusion:\n%s\n', str(confusion.value()))
        return classerr.value(1), classerr.value(5), losses['objective_loss'].mean
    else:
        total_top1, total_top5, losses_exits_stats = earlyexit_validate_stats(args)
        return total_top1, total_top5, losses_exits_stats[args.num_exits-1]


def inception_training_loss(output, target, criterion, args):
    """Compute weighted loss for Inception networks as they have auxiliary classifiers

    Auxiliary classifiers were added to inception networks to tackle the vanishing gradient problem
    They apply softmax to outputs of one or more intermediate inception modules and compute auxiliary
    loss over same labels.
    Note that auxiliary loss is purely used for training purposes, as they are disabled during inference.

    GoogleNet has 2 auxiliary classifiers, hence two 3 outputs in total, output[0] is main classifier output,
    output[1] is aux2 classifier output and output[2] is aux1 classifier output and the weights of the
    aux losses are weighted by 0.3 according to the paper (C. Szegedy et al., "Going deeper with convolutions,"
    2015 IEEE Conference on Computer Vision and Pattern Recognition (CVPR), Boston, MA, 2015, pp. 1-9.)

    All other versions of Inception networks have only one auxiliary classifier, and the auxiliary loss
    is weighted by 0.4 according to PyTorch documentation
    # From https://discuss.pytorch.org/t/how-to-optimize-inception-model-with-auxiliary-classifiers/7958
    """
    weighted_loss = 0
    if args.arch == 'googlenet':
        # DEFAULT, aux classifiers are NOT included in PyTorch Pretrained googlenet model as they are NOT trained,
        # they are only present if network is trained from scratch. If you need to fine tune googlenet (e.g. after
        # pruning a pretrained model), then you have to explicitly enable aux classifiers when creating the model
        # DEFAULT, in case of pretrained model, output length is 1, so loss will be calculated in main training loop
        # instead of here, as we enter this function only if output is a tuple (len>1)
        # TODO: Enable user to feed some input to add aux classifiers for pretrained googlenet model
        outputs, aux2_outputs, aux1_outputs = output    # extract all 3 outputs
        loss0 = criterion(outputs, target)
        loss1 = criterion(aux1_outputs, target)
        loss2 = criterion(aux2_outputs, target)
        weighted_loss = loss0 + 0.3*loss1 + 0.3*loss2
    else:
        outputs, aux_outputs = output    # extract two outputs
        loss0 = criterion(outputs, target)
        loss1 = criterion(aux_outputs, target)
        weighted_loss = loss0 + 0.4*loss1
    return weighted_loss


def earlyexit_loss(output, target, criterion, args):
    """Compute the weighted sum of the exits losses

    Note that the last exit is the original exit of the model (i.e. the
    exit that traverses the entire network.
    """
    weighted_loss = 0
    sum_lossweights = sum(args.earlyexit_lossweights)
    assert sum_lossweights < 1
    for exitnum in range(args.num_exits-1):
        if output[exitnum] is None:
            continue
        exit_loss = criterion(output[exitnum], target)
        weighted_loss += args.earlyexit_lossweights[exitnum] * exit_loss
        args.exiterrors[exitnum].add(output[exitnum].detach(), target)
    # handle final exit
    weighted_loss += (1.0 - sum_lossweights) * criterion(output[args.num_exits-1], target)
    args.exiterrors[args.num_exits-1].add(output[args.num_exits-1].detach(), target)
    return weighted_loss


def earlyexit_validate_loss(output, target, criterion, args):
    # We need to go through each sample in the batch itself - in other words, we are
    # not doing batch processing for exit criteria - we do this as though it were batch size of 1,
    # but with a grouping of samples equal to the batch size.
    # Note that final group might not be a full batch - so determine actual size.
    this_batch_size = target.size(0)
    earlyexit_validate_criterion = nn.CrossEntropyLoss(reduce=False).to(args.device)

    for exitnum in range(args.num_exits):
        # calculate losses at each sample separately in the minibatch.
        args.loss_exits[exitnum] = earlyexit_validate_criterion(output[exitnum], target)
        # for batch_size > 1, we need to reduce this down to an average over the batch
        args.losses_exits[exitnum].add(torch.mean(args.loss_exits[exitnum]).cpu())

    for batch_index in range(this_batch_size):
        earlyexit_taken = False
        # take the exit using CrossEntropyLoss as confidence measure (lower is more confident)
        for exitnum in range(args.num_exits - 1):
            if args.loss_exits[exitnum][batch_index] < args.earlyexit_thresholds[exitnum]:
                # take the results from early exit since lower than threshold
                args.exiterrors[exitnum].add(torch.tensor(np.array(output[exitnum].data[batch_index].cpu(), ndmin=2)),
                                             torch.full([1], target[batch_index], dtype=torch.long))
                args.exit_taken[exitnum] += 1
                earlyexit_taken = True
                break                    # since exit was taken, do not affect the stats of subsequent exits
        # this sample does not exit early and therefore continues until final exit
        if not earlyexit_taken:
            exitnum = args.num_exits - 1
            args.exiterrors[exitnum].add(torch.tensor(np.array(output[exitnum].data[batch_index].cpu(), ndmin=2)),
                                         torch.full([1], target[batch_index], dtype=torch.long))
            args.exit_taken[exitnum] += 1


def earlyexit_validate_stats(args):
    # Print some interesting summary stats for number of data points that could exit early
    top1k_stats = [0] * args.num_exits
    top5k_stats = [0] * args.num_exits
    losses_exits_stats = [0] * args.num_exits
    sum_exit_stats = 0
    for exitnum in range(args.num_exits):
        if args.exit_taken[exitnum]:
            sum_exit_stats += args.exit_taken[exitnum]
            msglogger.info("Exit %d: %d", exitnum, args.exit_taken[exitnum])
            top1k_stats[exitnum] += args.exiterrors[exitnum].value(1)
            top5k_stats[exitnum] += args.exiterrors[exitnum].value(5)
            losses_exits_stats[exitnum] += args.losses_exits[exitnum].mean
    for exitnum in range(args.num_exits):
        if args.exit_taken[exitnum]:
            msglogger.info("Percent Early Exit %d: %.3f", exitnum,
                           (args.exit_taken[exitnum]*100.0) / sum_exit_stats)
    total_top1 = 0
    total_top5 = 0
    for exitnum in range(args.num_exits):
        total_top1 += (top1k_stats[exitnum] * (args.exit_taken[exitnum] / sum_exit_stats))
        total_top5 += (top5k_stats[exitnum] * (args.exit_taken[exitnum] / sum_exit_stats))
        msglogger.info("Accuracy Stats for exit %d: top1 = %.3f, top5 = %.3f", exitnum, top1k_stats[exitnum], top5k_stats[exitnum])
    msglogger.info("Totals for entire network with early exits: top1 = %.3f, top5 = %.3f", total_top1, total_top5)
    return total_top1, total_top5, losses_exits_stats


def _convert_ptq_to_pytorch(model, args):
    msglogger.info('Converting Distiller PTQ model to PyTorch quantization API')
    dummy_input = distiller.get_dummy_input(input_shape=model.input_shape)
    model = quantization.convert_distiller_ptq_model_to_pytorch(model, dummy_input, backend=args.qe_pytorch_backend)
    msglogger.debug('\nModel after conversion:\n{}'.format(model))
    args.device = 'cpu'
    return model


def evaluate_model(test_loader, model, criterion, loggers, activations_collectors=None, args=None, scheduler=None):
    # This sample application can be invoked to evaluate the accuracy of your model on
    # the test dataset.
    # You can optionally quantize the model to 8-bit integer before evaluation.
    # For example:
    # python3 compress_classifier.py --arch resnet20_cifar  ../data.cifar10 -p=50 --resume-from=checkpoint.pth.tar --evaluate

    if not isinstance(loggers, list):
        loggers = [loggers]

    if not args.quantize_eval:
        # Handle case where a post-train quantized model was loaded, and user wants to convert it to PyTorch
        if args.qe_convert_pytorch:
            model = _convert_ptq_to_pytorch(model, args)
        return test(test_loader, model, criterion, loggers, activations_collectors, args=args)
    else:
        return quantize_and_test_model(test_loader, model, criterion, args, loggers,
                                       scheduler=scheduler, save_flag=True)


def quantize_and_test_model(test_loader, model, criterion, args, loggers=None, scheduler=None, save_flag=True):
    """Collect stats using test_loader (when stats file is absent),

    clone the model and quantize the clone, and finally, test it.
    args.device is allowed to differ from the model's device.
    When args.qe_calibration is set to None, uses 0.05 instead.

    scheduler - pass scheduler to store it in checkpoint
    save_flag - defaults to save both quantization statistics and checkpoint.
    """
    if hasattr(model, 'quantizer_metadata') and \
            model.quantizer_metadata['type'] == distiller.quantization.PostTrainLinearQuantizer:
        raise RuntimeError('Trying to invoke post-training quantization on a model that has already been post-'
                           'train quantized. Model was likely loaded from a checkpoint. Please run again without '
                           'passing the --quantize-eval flag')
    if not (args.qe_dynamic or args.qe_stats_file or args.qe_config_file):
        args_copy = copy.deepcopy(args)
        args_copy.qe_calibration = args.qe_calibration if args.qe_calibration is not None else 0.05

        # set stats into args stats field
        args.qe_stats_file = acts_quant_stats_collection(
            model, criterion, loggers, args_copy, save_to_file=save_flag)

    args_qe = copy.deepcopy(args)
    if args.device == 'cpu':
        # NOTE: Even though args.device is CPU, we allow here that model is not in CPU.
        qe_model = distiller.make_non_parallel_copy(model).cpu()
    else:
        qe_model = copy.deepcopy(model).to(args.device)

    quantizer = quantization.PostTrainLinearQuantizer.from_args(qe_model, args_qe)
    dummy_input = distiller.get_dummy_input(input_shape=model.input_shape)
    quantizer.prepare_model(dummy_input)

    if args.qe_convert_pytorch:
        qe_model = _convert_ptq_to_pytorch(qe_model, args_qe)

    test_res = test(test_loader, qe_model, criterion, loggers, args=args_qe)

    if save_flag:
        checkpoint_name = 'quantized'
        apputils.save_checkpoint(0, args_qe.arch, qe_model, scheduler=scheduler,
            name='_'.join([args_qe.name, checkpoint_name]) if args_qe.name else checkpoint_name,
            dir=msglogger.logdir, extras={'quantized_top1': test_res[0]})

    del qe_model
    return test_res


def acts_quant_stats_collection(model, criterion, loggers, args, test_loader=None, save_to_file=False):
    msglogger.info('Collecting quantization calibration stats based on {:.1%} of test dataset'
                   .format(args.qe_calibration))
    if test_loader is None:
        tmp_args = copy.deepcopy(args)
        tmp_args.effective_test_size = tmp_args.qe_calibration
        # Batch size 256 causes out-of-memory errors on some models (due to extra space taken by
        # stats calculations). Limiting to 128 for now.
        # TODO: Come up with "smarter" limitation?
        tmp_args.batch_size = min(128, tmp_args.batch_size)
        test_loader = load_data(tmp_args, fixed_subset=True, load_train=False, load_val=False)
    test_fn = partial(test, test_loader=test_loader, criterion=criterion,
                      loggers=loggers, args=args, activations_collectors=None)
    with distiller.get_nonparallel_clone_model(model) as cmodel:
        return collect_quant_stats(cmodel, test_fn, classes=None,
                                   inplace_runtime_check=True, disable_inplace_attrs=True,
                                   save_dir=msglogger.logdir if save_to_file else None)


def acts_histogram_collection(model, criterion, loggers, args):
    msglogger.info('Collecting activation histograms based on {:.1%} of test dataset'
                   .format(args.activation_histograms))
    model = distiller.utils.make_non_parallel_copy(model)
    args.effective_test_size = args.activation_histograms
    test_loader = load_data(args, fixed_subset=True, load_train=False, load_val=False)
    test_fn = partial(test, test_loader=test_loader, criterion=criterion,
                      loggers=loggers, args=args, activations_collectors=None)
    collect_histograms(model, test_fn, save_dir=msglogger.logdir,
                       classes=None, nbins=2048, save_hist_imgs=True)


def _log_best_scores(performance_tracker, logger, how_many=-1):
    """Utility to log the best scores.

    This function is currently written for pruning use-cases, but can be generalized.
    """
    assert isinstance(performance_tracker, (apputils.SparsityAccuracyTracker))
    if how_many < 1:
        how_many = performance_tracker.max_len
    how_many = min(how_many, performance_tracker.max_len)
    best_scores = performance_tracker.best_scores(how_many)
    for score in best_scores:
        logger.info('==> Best [Top1: %.3f   Top5: %.3f   Sparsity:%.2f   NNZ-Params: %d on epoch: %d]',
                    score.top1, score.top5, score.sparsity, -score.params_nnz_cnt, score.epoch)<|MERGE_RESOLUTION|>--- conflicted
+++ resolved
@@ -426,14 +426,8 @@
             optimizer = None
             msglogger.info('\nreset_optimizer flag set: Overriding resumed optimizer and resetting epoch count to 0')
 
-<<<<<<< HEAD
-    if optimizer is None:
+    if optimizer is None and not args.evaluate:
         optimizer = default_optimizer(model, args)
-=======
-    if optimizer is None and not args.evaluate:
-        optimizer = torch.optim.SGD(model.parameters(), lr=args.lr,
-                                    momentum=args.momentum, weight_decay=args.weight_decay)
->>>>>>> 8c5b287c
         msglogger.debug('Optimizer Type: %s', type(optimizer))
         msglogger.debug('Optimizer Args: %s', optimizer.defaults)
 
